from collections.abc import Mapping, Sequence
from enum import Enum
from itertools import chain
import re
import typing

from confidence.exceptions import ConfiguredReferenceError, NotConfiguredError
from confidence.utils import _Conflict, _merge, _split_keys


class Missing(Enum):
    silent = 'silent'  #: return `.NotConfigured` for unconfigured keys, avoiding errors
    error = 'error'  #: raise an `AttributeError` for unconfigured keys


<<<<<<< HEAD
class _NoDefault:
    def __repr__(self) -> str:
        return '(raise)'

    __str__ = __repr__


# create instance to serve as a sentinel value
NoDefault = _NoDefault()
=======
NoDefault = type("NoDefault", (object,), {
    "__repr__": lambda self: "(raise)",
    "__str__": lambda self: "(raise)"
})()
>>>>>>> 5c5cf392


class Configuration(Mapping):
    """
    A collection of configured values, retrievable as either `dict`-like items
    or attributes.
    """

    # match a reference as ${key.to.be.resolved}
    _reference_pattern = re.compile(r'\${(?P<path>[^${}]+?)}')

    def __init__(self,
                 *sources: typing.Mapping[str, typing.Any],
                 separator: str = '.',
                 missing: typing.Any = Missing.silent):
        """
        Create a new `.Configuration`, based on one or multiple source mappings.

        :param sources: source mappings to base this `.Configuration` on,
            ordered from least to most significant
        :param separator: the character(s) to use as the separator between keys
        :param missing: policy to be used when a configured key is missing,
            either as a `.Missing` instance or a default value
        """
        self._separator = separator
        self._missing = missing
        self._root = self

        if isinstance(missing, Missing):
            self._missing = {Missing.silent: NotConfigured,
                             Missing.error: NoDefault}[missing]

        self._source: typing.MutableMapping[str, typing.Any] = {}
        for source in sources:
            if source:
                while isinstance(source, Configuration):
                    # _merge will walk source.items(), using source.get(), avoid resolving references now
                    source = source._source

                # merge values from source into self._source, overwriting any corresponding keys
                _merge(self._source,
                       _split_keys(source, separator=self._separator, colliding=_COLLIDING_KEYS),
                       conflict=_Conflict.overwrite)

    def _wrap(self, value: typing.MutableMapping[str, typing.Any]) -> 'Configuration':
        # create an instance of our current type, copying 'configured' properties / policies
        namespace = type(self)(separator=self._separator, missing=self._missing)
        namespace._source = value
        # carry the root object from namespace to namespace, references are always resolved from root
        namespace._root = self._root
        return namespace

    def _resolve(self, value: str) -> typing.Any:
        match = self._reference_pattern.search(value)
        references = set()
        try:
            while match:
                path = match.group('path')
                if path in references:
                    raise ConfiguredReferenceError(f'cannot resolve recursive reference {path}', key=path)

                # avoid resolving references recursively (breaks reference tracking)
                reference = self._root.get(path, resolve_references=False)

                if match.span(0) != (0, len(value)):
                    # matched a reference inside of another value (template)
                    if isinstance(reference, Configuration):
                        raise ConfiguredReferenceError(f'cannot insert namespace at {path} into referring value',
                                                       key=path)

                    # render the template containing the referenced value
                    value = '{start}{reference}{end}'.format(
                        start=value[:match.start(0)],
                        reference=reference,
                        end=value[match.end(0):]
                    )
                else:
                    # value is only a reference, avoid rendering a template (keep referenced value type)
                    value = reference

                # track that we've seen path
                references.add(path)
                # either keep finding references or stop resolving and return value
                if isinstance(value, str):
                    match = self._reference_pattern.search(value)
                else:
                    match = None

            return value
        except NotConfiguredError as e:
            missing_key = match.group('path')  # type: ignore
            raise ConfiguredReferenceError(f'unable to resolve referenced key {missing_key}', key=e.key) from e

    def get(self,
            path: str,
            default: typing.Any = NoDefault,
            as_type: typing.Optional[typing.Callable] = None,
            resolve_references: bool = True) -> typing.Any:
        """
        Gets a value for the specified path.

        :param path: the configuration key to fetch a value for, steps
            separated by the separator supplied to the constructor (default
            ``.``)
        :param default: a value to return if no value is found for the
            supplied path (``None`` is allowed)
        :param as_type: an optional callable to apply to the value found for
            the supplied path (possibly raising exceptions of its own if the
            value can not be coerced to the expected type)
        :param resolve_references: whether to resolve references in values
        :return: the value associated with the supplied configuration key, if
            available, or a supplied default value if the key was not found
        :raises ConfigurationError: when no value was found for *path* and
            *default* was not provided or a reference could not be resolved
        """
        value = self._source
        steps_taken = []
        try:
            # walk through the values dictionary
            for step in path.split(self._separator):
                steps_taken.append(step)
                value = value[step]

            if as_type:
                # explicit type conversion requested
                return as_type(value)
            elif isinstance(value, Mapping):
                # wrap value in a Configuration
                return self._wrap(value)
            elif isinstance(value, Sequence) and not isinstance(value, (str, bytes)):
                # wrap value in a sequence that retains Configuration functionality
                return ConfigurationSequence(value, self._wrap)
            elif resolve_references and isinstance(value, str):
                # only resolve references in str-type values (the only way they can be expressed)
                return self._resolve(value)
            else:
                # a 'simple' value, nothing to do
                return value
        except ConfiguredReferenceError:
            # also a KeyError, but this one should bubble to caller
            raise
        except KeyError as e:
            if default is not NoDefault:
                return default
            else:
                missing_key = self._separator.join(steps_taken)
                raise NotConfiguredError(f'no configuration for key {missing_key}', key=missing_key) from e

    def __getattr__(self, attr: str) -> typing.Any:
        """
        Gets a 'single step value', as either a configured value or a
        namespace-like object in the form of a `.Configuration` instance. An
        unconfigured value will return `.NotConfigured`, a 'silent' sentinel
        value.

        :param attr: the 'step' (key, attribute, …) to take
        :return: a value, as either an actual value or a `.Configuration`
            instance (`.NotConfigured` in case of an unconfigured 'step')
        """
        try:
            return self.get(attr, default=self._missing)
        except NotConfiguredError as e:
            raise AttributeError(attr) from e

    def __setattr__(self, name: str, value: typing.Any) -> None:
        """
        Attempts to set a named attribute to this `.Configuration` instance.
        Only protected / private style attribute names are accepted, anything
        not starting with an underscore will raise an `AttributeError`.

        :param name: name of the attribute to set
        :param value: value to be associated to *name*
        """
        if name.startswith('_'):
            super().__setattr__(name, value)
        else:
            raise AttributeError(f'assignment not supported ({name})')

    def __len__(self) -> int:
        return len(self._source)

    def __getitem__(self, item: str) -> typing.Any:
        return self.get(item)

    def __iter__(self) -> typing.Iterator[str]:
        return iter(self._source)

    def __dir__(self) -> typing.Iterable[str]:
        return sorted(set(chain(super().__dir__(), self.keys())))

    def __repr__(self) -> str:
        # even though keys should always be str, no need to crash on repr() in edge cases
        keys = ', '.join(str(key) for key in self.keys())
        return f'<{self.__class__.__module__}.{self.__class__.__name__} keys={{{keys}}}>'

    def __getstate__(self) -> typing.Dict[str, typing.Any]:
        state = self.__dict__.copy()

        # NB: both 'magic missing values' are required to be the same specific instances at runtime, encode them as
        #     their corresponding Missing instances for pickling (but leave them as-is otherwise)
        if state['_missing'] is NotConfigured:
            state['_missing'] = Missing.silent
        elif state['_missing'] is NoDefault:
            state['_missing'] = Missing.error

        return state

    def __setstate__(self, state: typing.Dict[str, typing.Any]) -> None:
        self.__dict__ = state

        if isinstance(self._missing, Missing):
            # reverse the Missing encoding done in __getstate__
            self._missing = {Missing.silent: NotConfigured,
                             Missing.error: NoDefault}[self._missing]


NotConfigured = type("NotConfigured", (Configuration,), {
    "__bool__": lambda self: False,
    "__repr__": lambda self: "(not configured)",
    "__str__": lambda self: "(not configured)",
    "__doc__": "Sentinel value to signal there is no value for a requested key."
})
NotConfigured = NotConfigured()
NotConfigured._missing = NotConfigured  # type: ignore

_COLLIDING_KEYS = frozenset(dir(Configuration()))


class ConfigurationSequence(Sequence):
    """
    A sequence of configured values, retrievable as if this were a `list`.
    """

    def __init__(self,
                 source: typing.Sequence,
                 factory: typing.Callable):
        """
        Create a new `._ConfigurationSequence`, based on a single source
        sequence, pointing back to 'root' `Configuration` through *factory*.

        :param source: a `Sequence` to wrap
        :param factory: a `callable` to wrap `Mapping` values with
        """
        self._source = source
        self._factory = factory

    def __getitem__(self, item: typing.Union[int, slice]) -> typing.Any:
        # retrieve value of interest (NB: item can be a slice, but we'll let _source take care of that)
        value = self._source[item]
        if isinstance(value, Mapping):
            # invoke the factory function (provided by Configuration) for a Mapping value
            return self._factory(value)
        if isinstance(value, Sequence) and not isinstance(value, (str, bytes)):
            # wrap a sequence value with an 'instance of self'
            return type(self)(value, self._factory)
        else:
            # a 'simple' value, nothing to do
            return value

    def __len__(self) -> int:
        # emulating a simple sequence, delegate length to _source
        return len(self._source)

    def __add__(self, other: typing.Sequence[typing.Any]) -> 'ConfigurationSequence':
        if not isinstance(other, Sequence) or isinstance(other, (str, bytes)):
            # incompatible types, let Python resolve an action for this, like calling other.__radd__ or raising a
            # TypeError
            return NotImplemented

        # left-hand operand is self, expect return value to be the same as left-hand operand
        # create a new sequence with extended source, assuming self's type will retain the 'magic'
        return type(self)(list(self._source) + list(other), factory=self._factory)

    def __radd__(self, other: typing.Sequence) -> typing.Sequence:
        if not isinstance(other, Sequence) or isinstance(other, (str, bytes)):
            # incompatible types, let Python resolve an action for this
            return NotImplemented

        # left-hand operand is other, expect return value to be the same as left-hand operand
        # list(self) ensures all mapping type values in self._source are wrapped by factory, retaining the 'magic'
        # NB: assumes other's type will have a single-argument __init__ accepting a list
        return type(other)(list(other) + list(self))  # type: ignore

    def __repr__(self) -> str:
        values = ', '.join(repr(value) for value in self)
        return f'<{self.__class__.__module__}.{self.__class__.__name__} [{values}]>'<|MERGE_RESOLUTION|>--- conflicted
+++ resolved
@@ -13,22 +13,10 @@
     error = 'error'  #: raise an `AttributeError` for unconfigured keys
 
 
-<<<<<<< HEAD
-class _NoDefault:
-    def __repr__(self) -> str:
-        return '(raise)'
-
-    __str__ = __repr__
-
-
-# create instance to serve as a sentinel value
-NoDefault = _NoDefault()
-=======
-NoDefault = type("NoDefault", (object,), {
-    "__repr__": lambda self: "(raise)",
-    "__str__": lambda self: "(raise)"
+NoDefault = type('NoDefault', (object,), {
+    '__repr__': lambda self: '(raise)',
+    '__str__': lambda self: '(raise)'
 })()
->>>>>>> 5c5cf392
 
 
 class Configuration(Mapping):
@@ -245,14 +233,15 @@
                              Missing.error: NoDefault}[self._missing]
 
 
-NotConfigured = type("NotConfigured", (Configuration,), {
-    "__bool__": lambda self: False,
-    "__repr__": lambda self: "(not configured)",
-    "__str__": lambda self: "(not configured)",
-    "__doc__": "Sentinel value to signal there is no value for a requested key."
+NotConfigured = type('NotConfigured', (Configuration,), {
+    '__bool__': lambda self: False,
+    '__repr__': lambda self: '(not configured)',
+    '__str__': lambda self: '(not configured)',
+    '__doc__': 'Sentinel value to signal there is no value for a requested key.'
 })
 NotConfigured = NotConfigured()
 NotConfigured._missing = NotConfigured  # type: ignore
+
 
 _COLLIDING_KEYS = frozenset(dir(Configuration()))
 
